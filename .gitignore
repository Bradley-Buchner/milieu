--- conflicted
+++ resolved
@@ -112,9 +112,5 @@
 
 **gene2go.txt
 **.obo
-<<<<<<< HEAD
 **.tar
-=======
-
-**.pkl
->>>>>>> 18545f8c
+**.pkl