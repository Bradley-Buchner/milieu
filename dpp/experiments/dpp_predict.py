--- conflicted
+++ resolved
@@ -49,15 +49,9 @@
         logging.info("Loading Network...")
         self.network = PPINetwork(self.params["ppi_network"]) 
 
-<<<<<<< HEAD
-        self.method = globals()[self.params["method_class"]](self.ppi_networkx, 
-                                                             self.protein_to_node, 
-                                                          self.params["method_params"])
-=======
         self.method = globals()[self.params["method_class"]](self.network, 
                                                              self.diseases_dict, 
                                                              self.params["method_params"])
->>>>>>> 22072470
     
     def process_disease(self, disease):
         """
