"""Run experiment"""
import logging
import os
import json
import datetime
import time
import pickle
from collections import defaultdict
from multiprocessing import Pool

import numpy as np
from scipy.stats import spearmanr
import pandas as pd
from tqdm import tqdm
from goatools.obo_parser import GODag
from goatools.associations import read_ncbi_gene2go
from goatools.go_enrichment import GOEnrichmentStudy


from dpp.data.associations import load_diseases
from dpp.data.network import PPINetwork
from dpp.experiments.experiment import Experiment
from dpp.util import Params, set_logger


class GOEnrichment(Experiment):
    """
    Class for running experiment that conducts enrichment of gene ontology terms in 
    pathways in the PPI network. 
    """
    def __init__(self, dir, params):
        """
        Constructor 
        Args: 
            dir (string) directory of the experiment to be run
        """
        super().__init__(dir, params)

        # Set the logger
        set_logger(os.path.join(self.dir, 'experiment.log'), 
                   level=logging.INFO, console=True)

        # Log title 
        logging.info("Disease Protein Prediction")
        logging.info("Sabri Eyuboglu  -- SNAP Group")
        logging.info("======================================")
        
        logging.info("Loading Disease Associations...")
        self.diseases_dict = load_diseases(self.params["diseases_path"], 
                                           self.params["disease_subset"],
                                           exclude_splits=['none'])
        
        logging.info("Loading Network...")
        self.network = PPINetwork(self.params["ppi_network"]) 
        
        logging.info("Loading enrichment study...")
        obodag = GODag(self.params["go_path"])
        geneid2go = read_ncbi_gene2go(self.params["gene_to_go_path"], taxids=[9606])
        self.enrichment_study = GOEnrichmentStudy(self.network.get_proteins(),
                                                  geneid2go,
                                                  obodag,
                                                  log=None,
                                                  **self.params["enrichment_params"])

        logging.info("Loading predictions...")
        self.method_to_preds = {name: pd.read_csv(os.path.join(preds, "predictions.csv"), 
                                                  index_col=0) 
                                for name, preds in self.params["method_to_preds"].items()}
        
        enrichment_results_path = os.path.join(self.dir, "enrichment_results.pkl")
        if os.path.exists(enrichment_results_path):
            logging.info("Loading enrichment results...")
            with open(enrichment_results_path, 'rb') as f:
                self.enrichment_results = pickle.load(f)
        else:
            self.enrichment_results = defaultdict(dict)
        
    def run_study(self, proteins):
        """
        """
        results = self.enrichment_study.run_study(proteins)
        term_to_pval = {r.goterm.name: r.p_fdr_bh for r in results}

        return term_to_pval
    
    def compute_spearman_correlation(self, a_term_to_pval, b_term_to_pval):
        """
        """
        terms = list(a_term_to_pval.keys())
        sp_corr, sp_pval = spearmanr([a_term_to_pval[term] for term in terms],
                                     [b_term_to_pval[term] for term in terms])
        return sp_corr, sp_pval

    def process_disease(self, disease):
        """
        """
        results = {}
        # compute method scores for disease
        disease_proteins = set(self.diseases_dict[disease.id].proteins)

        if disease.id in self.enrichment_results["disease"]:
            disease_term_to_pval = self.enrichment_results["disease"][disease.id]
        else:
            disease_term_to_pval = self.run_study(disease_proteins)
            self.enrichment_results["disease"][disease.id] = disease_term_to_pval

        disease_terms = set([term for term, pval 
                             in disease_term_to_pval.items() if pval < 0.05])
        top_disease_terms = set([term for term, _
                                 in sorted(disease_term_to_pval.items(), 
                                           key=lambda x: x[1])[:self.params["top_k"]]])
        
        results = {"disease_name": disease.name, 
                   "disease_num_significant": len(disease_terms),
                   "disease_top_{}".format(self.params['top_k']): top_disease_terms}

        # number of predictions to be made 
        num_preds = (len(disease_proteins) 
                     if self.params["num_preds"] == -1 
                     else self.params["num_preds"])
        
        for name, preds in self.method_to_preds.items():
            pred_proteins = set(map(int, preds.loc[disease.id]
                                              .sort_values(ascending=False)
                                              .index[:num_preds]))
            
<<<<<<< HEAD
            pred_terms, top_pred_terms = self.run_study(pred_proteins)
            intersection = (disease_terms & pred_terms)
            union = (disease_terms | pred_terms)
            jaccard = 0 if len(union) == 0 else len(intersection) / len(union)

            results["{}_num_significant".format(name)] = len(pred_terms)
            results["{}_top_{}".format(name, self.params['top_k'])] = top_pred_terms
            results["{}_jaccard_sim".format(name)] = jaccard
=======
            if disease.id in self.enrichment_results[name]:
                pred_term_to_pval = self.enrichment_results[name][disease.id]
            else: 
                pred_term_to_pval = self.run_study(pred_proteins)
                self.enrichment_results[name][disease.id] = pred_term_to_pval

            pred_terms = set([term for term, pval 
                              in pred_term_to_pval.items() if pval < 0.05])
            top_pred_terms = set([term for term, _
                                  in sorted(pred_term_to_pval.items(), 
                                            key=lambda x: x[1])[:self.params["top_k"]]])

            jaccard = len(disease_terms & pred_terms) / len(disease_terms | pred_terms)
            sp_corr, sp_pval = self.compute_spearman_correlation(disease_term_to_pval,
                                                                 pred_term_to_pval)

            results[f"{name}_num_significant"] = len(pred_terms)
            results[f"{name}_top_{self.params['top_k']}"] = top_pred_terms
            results[f"{name}_jaccard_sim"] = jaccard
            results[f"{name}_sp_corr"] = sp_corr
            results[f"{name}_sp_pval"] = sp_pval
            print(f"{name}_sp_pval:", sp_pval)
            print(f"{name}_sp_pcorr:", sp_corr)
>>>>>>> 18545f8c

        return disease, results 

    def _run(self):
        """
        Run the experiment.
        """        
        results = []
        indices = []

        diseases = list(self.diseases_dict.values())
        diseases.sort(key=lambda x: x.split)
        if self.params["n_processes"] > 1:
            with tqdm(total=len(diseases)) as t: 
                p = Pool(self.params["n_processes"])
                for disease, result in p.imap(process_disease_wrapper, diseases):
                    results.append(result)
                    indices.append(disease.id)
                    t.update()
        else:
            with tqdm(total=len(diseases)) as t: 
                for disease in diseases:
                    disease, result = self.process_disease(disease)
                    results.append(result)
                    indices.append(disease.id)
                    t.update()
        
        self.results = pd.DataFrame(results, index=indices)

    def save_results(self, summary=True):
        """
        Saves the results to a csv using a pandas Data Fram
        """
        print("Saving Results...")
        self.results.to_csv(os.path.join(self.dir, 'results.csv'))

        if self.params["save_enrichment_results"]:
            with open(os.path.join(self.dir,'enrichment_results.pkl'), 'wb') as f:
                pickle.dump(self.enrichment_results, f)
            
    def load_results(self):
        """
        Loads the results from a csv to a pandas Data Frame.
        """
        print("Loading Results...")
        self.results = pd.read_csv(os.path.join(self.dir, 'results.csv'))
    

def process_disease_wrapper(disease):
    return exp.process_disease(disease)


def main(process_dir, overwrite, notify):
    with open(os.path.join(process_dir, "params.json")) as f:
        params = json.load(f)
    assert(params["process"] == "go_enrichment")
    global exp
    exp = GOEnrichment(process_dir, params["process_params"])
    if exp.is_completed():
        exp.load_results()
    elif exp.run():
        exp.save_results()
    exp.plot_results()<|MERGE_RESOLUTION|>--- conflicted
+++ resolved
@@ -123,17 +123,7 @@
             pred_proteins = set(map(int, preds.loc[disease.id]
                                               .sort_values(ascending=False)
                                               .index[:num_preds]))
-            
-<<<<<<< HEAD
-            pred_terms, top_pred_terms = self.run_study(pred_proteins)
-            intersection = (disease_terms & pred_terms)
-            union = (disease_terms | pred_terms)
-            jaccard = 0 if len(union) == 0 else len(intersection) / len(union)
-
-            results["{}_num_significant".format(name)] = len(pred_terms)
-            results["{}_top_{}".format(name, self.params['top_k'])] = top_pred_terms
-            results["{}_jaccard_sim".format(name)] = jaccard
-=======
+
             if disease.id in self.enrichment_results[name]:
                 pred_term_to_pval = self.enrichment_results[name][disease.id]
             else: 
@@ -157,7 +147,6 @@
             results[f"{name}_sp_pval"] = sp_pval
             print(f"{name}_sp_pval:", sp_pval)
             print(f"{name}_sp_pcorr:", sp_corr)
->>>>>>> 18545f8c
 
         return disease, results 
 
